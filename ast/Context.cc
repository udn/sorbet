#include "Context.h"
#include "Hashing.h"
#include "common/common.h"
#include <algorithm>
#include <sstream>
#include <string>

using namespace std;

namespace ruby_typer {
namespace ast {

SymbolRef ContextBase::synthesizeClass(UTF8Desc name) {
    auto nameId = enterNameUTF8(name);

    // This can't use enterClass since there is a chicken and egg problem.
    // These will be added to defn_root().members later.
    auto symRef = SymbolRef(symbols.size());
    symbols.emplace_back();
    auto &info = symRef.info(*this, true); // allowing noSymbol is needed because this enters noSymbol.
    info.name = nameId;
    info.owner = defn_root();
    info.flags = 0;
    info.setClass();

    symRef.info(*this, true).setCompleted();
    return symRef;
}

static const char *init = "initialize";
static UTF8Desc init_DESC{(char *)init, (int)strlen(init)};

static const char *andAnd = "&&";
static UTF8Desc andAnd_DESC{(char *)andAnd, (int)strlen(andAnd)};

static const char *orOr = "||";
static UTF8Desc orOr_DESC{(char *)orOr, (int)strlen(orOr)};

static const char *to_s = "to_s";
static UTF8Desc to_s_DESC{(char *)to_s, (int)strlen(to_s)};

static const char *concat = "concat";
static UTF8Desc concat_DESC{(char *)concat, (int)strlen(concat)};

static const char *call = "call";
static UTF8Desc call_DESC{(char *)call, (int)strlen(call)};

static const char *bang = "!";
static UTF8Desc bang_DESC{(char *)bang, (int)strlen(bang)};

static const char *squareBrackets = "[]";
static UTF8Desc squareBrackets_DESC{(char *)squareBrackets, (int)strlen(squareBrackets)};

static const char *squareBracketsEq = "[]=";
static UTF8Desc squareBracketsEq_DESC{(char *)squareBracketsEq, (int)strlen(squareBracketsEq)};

static const char *unaryPlus = "+@";
static UTF8Desc unaryPlus_DESC{(char *)unaryPlus, (int)strlen(unaryPlus)};

static const char *unaryMinus = "-@";
static UTF8Desc unaryMinus_DESC{(char *)unaryMinus, (int)strlen(unaryMinus)};

static const char *star = "*";
static UTF8Desc star_DESC{(char *)star, (int)strlen(star)};

static const char *starStar = "**";
static UTF8Desc starStar_DESC{(char *)starStar, (int)strlen(starStar)};

static const char *no_symbol_str = "<none>";
static UTF8Desc no_symbol_DESC{(char *)no_symbol_str, (int)strlen(no_symbol_str)};

static const char *top_str = "<top>";
static UTF8Desc top_DESC{(char *)top_str, (int)strlen(top_str)};

static const char *bottom_str = "<bottom>";
static UTF8Desc bottom_DESC{(char *)bottom_str, (int)strlen(bottom_str)};

static const char *root_str = "<root>";
static UTF8Desc root_DESC{(char *)root_str, (int)strlen(root_str)};

static const char *nil_str = "nil";
static UTF8Desc nil_DESC{(char *)nil_str, (int)strlen(nil_str)};

static const char *todo_str = "<todo sym>";
static UTF8Desc todo_DESC{(char *)todo_str, (int)strlen(todo_str)};

static const char *todo_ivar_str = "<todo ivar sym>";
static UTF8Desc todo_ivar_DESC{(char *)todo_ivar_str, (int)strlen(todo_ivar_str)};

static const char *todo_cvar_str = "<todo cvar sym>";
static UTF8Desc todo_cvar_DESC{(char *)todo_cvar_str, (int)strlen(todo_cvar_str)};

static const char *todo_gvar_str = "<todo gvar sym>";
static UTF8Desc todo_gvar_DESC{(char *)todo_gvar_str, (int)strlen(todo_gvar_str)};

static const char *todo_lvar_str = "<todo lvar sym>";
static UTF8Desc todo_lvar_DESC{(char *)todo_lvar_str, (int)strlen(todo_lvar_str)};

<<<<<<< HEAD
ContextBase::ContextBase(spdlog::logger &logger) : logger(logger), errors(*this) {
=======
static const char *object_str = "Object";
static UTF8Desc object_DESC{(char *)object_str, (int)std::strlen(object_str)};

static const char *junk_str = "<<JUNK>>";
static UTF8Desc junk_DESC{(char *)junk_str, (int)std::strlen(junk_str)};

ContextBase::ContextBase(spdlog::logger &logger) : logger(logger) {
>>>>>>> e5faad2f
    unsigned int max_name_count = 262144;   // 6MB
    unsigned int max_symbol_count = 524288; // 32MB

    names.reserve(max_name_count);
    symbols.reserve(max_symbol_count);
    int names_by_hash_size = 2 * max_name_count;
    names_by_hash.resize(names_by_hash_size);
    DEBUG_ONLY(Error::check((names_by_hash_size & (names_by_hash_size - 1)) == 0));

    names.emplace_back(); // first name is used in hashes to indicate empty cell
    // Second name is always <init>, see SymbolInfo::isConstructor
    auto init_id = enterNameUTF8(init_DESC);
    auto andAnd_id = enterNameUTF8(andAnd_DESC);
    auto orOr_id = enterNameUTF8(orOr_DESC);
    auto to_s_id = enterNameUTF8(to_s_DESC);
    auto concat_id = enterNameUTF8(concat_DESC);
    auto call_id = enterNameUTF8(call_DESC);
    auto bang_id = enterNameUTF8(bang_DESC);
    auto squareBrackets_id = enterNameUTF8(squareBrackets_DESC);
    auto squareBracketsEq_id = enterNameUTF8(squareBracketsEq_DESC);
    auto unaryPlus_id = enterNameUTF8(unaryPlus_DESC);
    auto unaryMinus_id = enterNameUTF8(unaryMinus_DESC);
    auto star_id = enterNameUTF8(star_DESC);
    auto starStar_id = enterNameUTF8(starStar_DESC);

    DEBUG_ONLY(Error::check(init_id == Names::initialize()));
    DEBUG_ONLY(Error::check(andAnd_id == Names::andAnd()));
    DEBUG_ONLY(Error::check(orOr_id == Names::orOr()));
    DEBUG_ONLY(Error::check(to_s_id == Names::to_s()));
    DEBUG_ONLY(Error::check(concat_id == Names::concat()));
    DEBUG_ONLY(Error::check(call_id == Names::call()));
    DEBUG_ONLY(Error::check(bang_id == Names::bang()));
    DEBUG_ONLY(Error::check(squareBrackets_id == Names::squareBrackets()));
    DEBUG_ONLY(Error::check(squareBracketsEq_id == Names::squareBracketsEq()));
    DEBUG_ONLY(Error::check(unaryPlus_id == Names::unaryPlus()));
    DEBUG_ONLY(Error::check(unaryMinus_id == Names::unaryMinus()));
    DEBUG_ONLY(Error::check(star_id == Names::star()));
    DEBUG_ONLY(Error::check(starStar_id == Names::starStar()));

    SymbolRef no_symbol_id = synthesizeClass(no_symbol_DESC);
    SymbolRef top_id = synthesizeClass(top_DESC); // BasicObject
    SymbolRef bottom_id = synthesizeClass(bottom_DESC);
    SymbolRef root_id = synthesizeClass(root_DESC);
    SymbolRef nil_id = synthesizeClass(nil_DESC);
    SymbolRef todo_id = synthesizeClass(todo_DESC);
    SymbolRef lvar_id = synthesizeClass(todo_lvar_DESC);
    SymbolRef ivar_id = synthesizeClass(todo_ivar_DESC);
    SymbolRef gvar_id = synthesizeClass(todo_gvar_DESC);
    SymbolRef cvar_id = synthesizeClass(todo_cvar_DESC);
    SymbolRef object_id = synthesizeClass(object_DESC);
    SymbolRef junk_id = synthesizeClass(junk_DESC);

    Error::check(no_symbol_id == noSymbol());
    Error::check(top_id == defn_top());
    Error::check(bottom_id == defn_bottom());
    Error::check(root_id == defn_root());
    Error::check(nil_id == defn_nil());
    Error::check(todo_id == defn_todo());
    Error::check(lvar_id == defn_lvar_todo());
    Error::check(ivar_id == defn_ivar_todo());
    Error::check(gvar_id == defn_gvar_todo());
    Error::check(cvar_id == defn_cvar_todo());
    Error::check(object_id == defn_object());
    Error::check(junk_id == defn_junk());
    /* 0: <none>
     * 1: <top>
     * 2: <bottom>
     * 3: <root>;
     * 4: nil;
     * 5: <todo>
     * 6: <todo lvar>
     * 7: <todo ivar>
     * 8: <todo gvar>
     * 9: <todo cvar>
     * 10: Object;
     * 11: <<JUNK>>;
     */
    Error::check(symbols.size() == defn_last_synthetic_sym()._id + 1);

    // Add them back in since synthesizeClass couldn't
    for (SymbolInfo info : symbols) {
        if (info.owner != defn_root()) {
            defn_root().info(*this).members.push_back(make_pair(info.name, info.owner));
        }
    }
}

ContextBase::~ContextBase() {}

constexpr decltype(ContextBase::STRINGS_PAGE_SIZE) ContextBase::STRINGS_PAGE_SIZE;

SymbolRef ContextBase::enterClassSymbol(SymbolRef owner, NameRef name) {
    // TODO Unify this with enterSymbol
    DEBUG_ONLY(Error::check(owner.exists()));
    auto &ownerScope = owner.info(*this, true);
    for (auto &member : ownerScope.members) {
        if (member.first == name) {
            return member.second;
        }
    }

    bool reallocate = symbols.size() == symbols.capacity();

    auto ret = SymbolRef(symbols.size());
    symbols.emplace_back();
    auto &info = ret.info(*this, true);
    info.name = name;
    info.flags = 0;
    info.owner = owner;
    info.setClass();

    if (!reallocate) {
        ownerScope.members.push_back(make_pair(name, ret));
    } else {
        owner.info(*this, true).members.push_back(make_pair(name, ret));
    }
    return ret;
}

SymbolRef ContextBase::enterSymbol(SymbolRef owner, NameRef name, SymbolRef result, vector<SymbolRef> &args,
                                   bool isMethod) {
    DEBUG_ONLY(Error::check(owner.exists()));
    auto &ownerScope = owner.info(*this, true);
    auto from = ownerScope.members.begin();
    auto to = ownerScope.members.end();
    while (from != to) {
        auto &el = *from;
        if (el.first == name) {
            auto &otherInfo = el.second.info(*this, true);
            if (otherInfo.result() == result && otherInfo.arguments() == args)
                return from->second;
        }
        from++;
    }

    bool reallocate = symbols.size() == symbols.capacity();

    auto ret = SymbolRef(symbols.size());
    symbols.emplace_back();
    auto &info = ret.info(*this, true);
    info.name = name;
    info.flags = 0;

    info.owner = owner;
    info.resultOrParentOrLoader = result;
    if (isMethod)
        info.setMethod();
    else
        info.setField();

    info.argumentsOrMixins.swap(args);
    if (!reallocate)
        ownerScope.members.push_back(make_pair(name, ret));
    else
        owner.info(*this, true).members.push_back(make_pair(name, ret));
    return ret;
}

NameRef ContextBase::enterNameUTF8(UTF8Desc nm) {
    const auto hs = _hash(nm);
    unsigned int hashTableSize = names_by_hash.size();
    unsigned int mask = hashTableSize - 1;
    auto bucketId = hs & mask;
    unsigned int probe_count = 1;

    while (names_by_hash[bucketId].second) {
        auto &bucket = names_by_hash[bucketId];
        if (bucket.first == hs) {
            auto name_id = bucket.second;
            auto &nm2 = names[name_id];
            if (nm2.kind == NameKind::UTF8 && nm2.raw.utf8 == nm)
                return name_id;
        }
        bucketId = (bucketId + probe_count) & mask;
        probe_count++;
    }
    DEBUG_ONLY(if (probe_count == hashTableSize) { Error::raise("Full table?"); });

    if (names.size() == names.capacity()) {
        expandNames();
        hashTableSize = names_by_hash.size();
        mask = hashTableSize - 1;
        bucketId = hs & mask; // look for place in the new size
        probe_count = 1;
        while (names_by_hash[bucketId].second != 0) {
            bucketId = (bucketId + probe_count) & mask;
            probe_count++;
        }
    }

    auto idx = names.size();
    auto &bucket = names_by_hash[bucketId];
    bucket.first = hs;
    bucket.second = idx;
    names.emplace_back();

    Error::check(nm.to < ContextBase::STRINGS_PAGE_SIZE);
    char *from = nullptr;
    if (nm.to > ContextBase::STRINGS_PAGE_SIZE) {
        strings.push_back(make_unique<vector<char>>(nm.to));
        from = strings.back()->data();
        if (strings.size() > 1) {
            swap(*(strings.end() - 1), *(strings.end() - 2));
        }
    } else {

        if (strings_last_page_used + nm.to > ContextBase::STRINGS_PAGE_SIZE) {
            strings.push_back(make_unique<vector<char>>(ContextBase::STRINGS_PAGE_SIZE));
            // printf("Wasted %i space\n", STRINGS_PAGE_SIZE - strings_last_page_used);
            strings_last_page_used = 0;
        }
        from = strings.back()->data() + strings_last_page_used;
    }

    memcpy(from, nm.from, nm.to);
    names[idx].kind = NameKind::UTF8;
    names[idx].raw.utf8.from = from;
    names[idx].raw.utf8.to = nm.to;
    strings_last_page_used += nm.to;

    return idx;
}

void moveNames(pair<unsigned int, unsigned int> *from, pair<unsigned int, unsigned int> *to, unsigned int szFrom,
               unsigned int szTo) {
    // printf("\nResizing name hash table from %u to %u\n", szFrom, szTo);
    DEBUG_ONLY(Error::check((szTo & (szTo - 1)) == 0));
    DEBUG_ONLY(Error::check((szFrom & (szFrom - 1)) == 0));
    unsigned int mask = szTo - 1;
    for (unsigned int orig = 0; orig < szFrom; orig++) {
        if (from[orig].second) {
            auto hs = from[orig].first;
            unsigned int probe = 1;
            auto bucketId = hs & mask;
            while (to[bucketId].second != 0) {
                bucketId = (bucketId + probe) & mask;
                probe++;
            }
            to[bucketId] = from[orig];
        }
    }
}

void ContextBase::expandNames() {
    Error::check(names.size() == names.capacity());
    Error::check(names.capacity() * 2 == names_by_hash.capacity());
    Error::check(names_by_hash.size() == names_by_hash.capacity());

    names.reserve(names.size() * 2);
    vector<pair<unsigned int, unsigned int>> new_names_by_hash(names_by_hash.capacity() * 2);
    moveNames(names_by_hash.data(), new_names_by_hash.data(), names_by_hash.capacity(), new_names_by_hash.capacity());
    names_by_hash.swap(new_names_by_hash);
}

NameRef ContextBase::freshNameUnique(UniqueNameKind uniqueNameKind, NameRef original) {
    u2 num = freshNameId++;
    const auto hs = _hash_mix_unique((u2)uniqueNameKind, UNIQUE, num, original.id());
    unsigned int hashTableSize = names_by_hash.size();
    unsigned int mask = hashTableSize - 1;
    auto bucketId = hs & mask;
    unsigned int probe_count = 1;

    while (names_by_hash[bucketId].second != 0 && probe_count < hashTableSize) {
        auto &bucket = names_by_hash[bucketId];
        if (bucket.first == hs) {
            auto &nm2 = names[bucket.second];
            if (nm2.kind == UNIQUE && nm2.unique.uniqueNameKind == uniqueNameKind && nm2.unique.num == num &&
                nm2.unique.original == original)
                return bucket.second;
        }
        bucketId = (bucketId + probe_count) & mask;
        probe_count++;
    }
    if (probe_count == hashTableSize) {
        Error::raise("Full table?");
    }

    if (names.size() == names.capacity()) {
        expandNames();
        hashTableSize = names_by_hash.size();
        mask = hashTableSize - 1;

        bucketId = hs & mask; // look for place in the new size
        probe_count = 1;
        while (names_by_hash[bucketId].second != 0) {
            bucketId = (bucketId + probe_count) & mask;
            probe_count++;
        }
    }

    auto &bucket = names_by_hash[bucketId];
    bucket.first = hs;
    bucket.second = names.size();

    auto idx = names.size();
    names.emplace_back();

    names[idx].kind = UNIQUE;
    names[idx].unique.num = num;
    names[idx].unique.uniqueNameKind = uniqueNameKind;
    names[idx].unique.original = original;
    return idx;
}

<<<<<<< HEAD
FileRef ContextBase::enterFile(UTF8Desc path, UTF8Desc source) {
    auto idx = files.size();
    files.emplace_back();
    auto &file = files.back();
    file.path_ = path.toString();
    file.source_ = source.toString();
    return FileRef(idx);
}

SymbolRef ContextBase::getTopLevelClassSymbol(NameRef name) {
    auto &current = classes[name];
    if (current.exists()) {
        return current; // return fast
    }
    current = symbols.size();
    symbols.emplace_back();
    auto &info = current.info(*this, true); // allowing noSymbol is needed because this enters noSymbol.
    info.name = name;
    info.owner = defn_root();
    info.flags = 0;
    info.setClass();
    return current;
}

=======
>>>>>>> e5faad2f
SymbolRef ContextBase::newTemporary(UniqueNameKind kind, NameRef name, SymbolRef owner) {
    auto tempName = this->freshNameUnique(kind, name);
    vector<SymbolRef> empty;
    return this->enterSymbol(owner, tempName, SymbolRef(), empty, false);
}

unsigned int ContextBase::symbolsUsed() {
    return symbols.size();
}

unsigned int ContextBase::namesUsed() {
    return names.size();
}

std::string ContextBase::toString() {
    std::vector<std::string> children;
    for (auto element : defn_root().info(*this).members) {
        children.push_back(element.second.toString(*this));
    }
    std::sort(children.begin(), children.end());
    std::ostringstream os;
    for (auto child : children) {
        os << child;
    }
    return os.str();
}

} // namespace ast
} // namespace ruby_typer<|MERGE_RESOLUTION|>--- conflicted
+++ resolved
@@ -96,17 +96,13 @@
 static const char *todo_lvar_str = "<todo lvar sym>";
 static UTF8Desc todo_lvar_DESC{(char *)todo_lvar_str, (int)strlen(todo_lvar_str)};
 
-<<<<<<< HEAD
-ContextBase::ContextBase(spdlog::logger &logger) : logger(logger), errors(*this) {
-=======
 static const char *object_str = "Object";
 static UTF8Desc object_DESC{(char *)object_str, (int)std::strlen(object_str)};
 
 static const char *junk_str = "<<JUNK>>";
 static UTF8Desc junk_DESC{(char *)junk_str, (int)std::strlen(junk_str)};
 
-ContextBase::ContextBase(spdlog::logger &logger) : logger(logger) {
->>>>>>> e5faad2f
+ContextBase::ContextBase(spdlog::logger &logger) : logger(logger), errors(*this) {
     unsigned int max_name_count = 262144;   // 6MB
     unsigned int max_symbol_count = 524288; // 32MB
 
@@ -411,7 +407,6 @@
     return idx;
 }
 
-<<<<<<< HEAD
 FileRef ContextBase::enterFile(UTF8Desc path, UTF8Desc source) {
     auto idx = files.size();
     files.emplace_back();
@@ -421,23 +416,6 @@
     return FileRef(idx);
 }
 
-SymbolRef ContextBase::getTopLevelClassSymbol(NameRef name) {
-    auto &current = classes[name];
-    if (current.exists()) {
-        return current; // return fast
-    }
-    current = symbols.size();
-    symbols.emplace_back();
-    auto &info = current.info(*this, true); // allowing noSymbol is needed because this enters noSymbol.
-    info.name = name;
-    info.owner = defn_root();
-    info.flags = 0;
-    info.setClass();
-    return current;
-}
-
-=======
->>>>>>> e5faad2f
 SymbolRef ContextBase::newTemporary(UniqueNameKind kind, NameRef name, SymbolRef owner) {
     auto tempName = this->freshNameUnique(kind, name);
     vector<SymbolRef> empty;
